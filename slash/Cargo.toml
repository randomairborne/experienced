[package]
name = "experienced-slash"
version = "0.1.0"
edition = "2021"
description = "A slash command handler for experienced"
repository = "https://github.com/randomairborne/experienced"
readme = "README.txt"
license = "MS-PL"
categories = ["games"]
keywords = ["discord-bot", "mee6"]

# SO MANY DEPENDENCIES

[dependencies]
tokio = { version = "1", features = ["rt-multi-thread", "macros", "signal"] }
sqlx = { version = "0.6", features = ["runtime-tokio-rustls", "tls", "postgres", "macros", "offline"] }
serde = { version = "1", features = ["derive"] }
tracing-subscriber = { version = "0.3", features = ["env-filter"] }
reqwest = { version = "0.11", features = ["json", "rustls-tls-native-roots"], default-features = false }
redis = { version = "0.22", features = ["aio", "tokio-comp", "connection-manager"] }
twilight-http = { version = "0.14", features = ["rustls-native-roots"], default-features = false }
twilight-util = { version = "0.14", features = ["builder"] }
tracing = "0.1"
axum = "0.6"
serde_json = "1"
ed25519-dalek = "1"
hex = "0.4"
thiserror = "1"
twilight-model = "0.14"
<<<<<<< HEAD
twilight-http = { version = "0.15", features = ["rustls-native-roots"], default-features = false }
twilight-util = { version = "0.15", features = ["builder"] }
=======
>>>>>>> 2d9b01f9
twilight-interactions = "0.14"
dotenvy = "0.15"
mee6 = "0.1"
resvg = "0.28"
tera = "1"
png = "0.17"
csv = "1"

[dev-dependencies]
rand = "0.8"
cargo_metadata = "0.15"<|MERGE_RESOLUTION|>--- conflicted
+++ resolved
@@ -20,19 +20,14 @@
 redis = { version = "0.22", features = ["aio", "tokio-comp", "connection-manager"] }
 twilight-http = { version = "0.14", features = ["rustls-native-roots"], default-features = false }
 twilight-util = { version = "0.14", features = ["builder"] }
+twilight-model = "0.14"
+twilight-interactions = "0.14"
 tracing = "0.1"
 axum = "0.6"
 serde_json = "1"
 ed25519-dalek = "1"
 hex = "0.4"
 thiserror = "1"
-twilight-model = "0.14"
-<<<<<<< HEAD
-twilight-http = { version = "0.15", features = ["rustls-native-roots"], default-features = false }
-twilight-util = { version = "0.15", features = ["builder"] }
-=======
->>>>>>> 2d9b01f9
-twilight-interactions = "0.14"
 dotenvy = "0.15"
 mee6 = "0.1"
 resvg = "0.28"
